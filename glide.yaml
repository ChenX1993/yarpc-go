--- conflicted
+++ resolved
@@ -37,11 +37,7 @@
 - package: go.uber.org/net/metrics
   version: ^1
 - package: go.uber.org/thriftrw
-<<<<<<< HEAD
-  version: ^1
-=======
   version: ^1.10
->>>>>>> b3209dc0
 - package: golang.org/x/net
   version: master
   # explicitly specifying this because glide is having issues with golang.org repos
